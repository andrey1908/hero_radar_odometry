--- conflicted
+++ resolved
@@ -103,24 +103,16 @@
         T_gt_.extend(T_gt)
         T_pred_.extend(T_pred)
         time_used_.extend(time_used)
-<<<<<<< HEAD
         t_err, r_err, err = computeKittiMetrics(T_gt, T_pred, seq_lens)
-=======
-        t_err, r_err, err = computeKittiMetrics(T_gt, T_pred, [len(T_gt)])
->>>>>>> 594b14c3
         print('SEQ: {} : {}'.format(seq_num, seq_names[0]))
         print('KITTI t_err: {} %'.format(t_err))
         print('KITTI r_err: {} deg/m'.format(r_err))
         err_.extend(err)
         save_in_yeti_format(T_gt, T_pred, timestamps, [len(T_gt)], seq_names, root)
         pickle.dump([T_gt, T_pred, timestamps], open(root + 'odom' + seq_names[0] + '.obj', 'wb'))
-<<<<<<< HEAD
-        T_icra = load_icra21_results('/h/keenan/RadarLocNet/results/icra21/', seq_names, seq_lens)
-=======
         T_icra = None
         if config['dataset'] == 'oxford':
             T_icra = load_icra21_results('./results/icra21/', seq_names, seq_lens)
->>>>>>> 594b14c3
         fname = root + seq_names[0] + '.pdf'
         plot_sequences(T_gt, T_pred, [len(T_gt)], returnTensor=False, T_icra=T_icra, savePDF=True, fnames=[fname])
 
