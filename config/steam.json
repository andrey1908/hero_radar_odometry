{
    "model": "SteamPoseModel",
    "data_dir": "/workspace/raid/krb/oxford-radar-robotcar-dataset/",
    "log_dir": "/workspace/Documents/logs/2021-01-27/run2_window_4/",
    "gpuid": "cuda:1",
    "min_range": 58,
    "radar_resolution": 0.0432,
    "cart_resolution": 0.3456,
    "cart_pixel_width": 640,
    "input_channels": 1,
    "mean_int_mask_mult": 3.0,
    "train_split": [0, 24],
    "validation_split": [24, 25],
    "test_split": [25, 32],
    "networks": {
        "unet": {
            "bilinear": true,
            "first_feature_dimension": 8,
            "score_sigmoid": true,
            "kaiming": false
        },
        "keypoint_block": {
            "patch_size": 32,
            "softmax_temp": 1.0,
            "grid_sample": true
        },
        "matcher_block": {
            "softmax_temp": 0.02,
            "score_comp": false
        }
    },
    "steam": {
        "time_step": 0.25,
        "sliding_flag": false,
        "expect_approx": ["mean", "2NP1", "linearize"],
        "expect_approx_opt": 0,
        "zero_int_thresh": 0.05,
        "border": 0,
        "min_abs_vel": 1.0,
        "mah_thresh": 4,
<<<<<<< HEAD
        "zero_int_detector": false,
        "zero_vel_prior": true,
        "weight_matrix": false
=======
	"nms_thresh": 0.75,
        "weight_thresh_mult": 0,
        "zero_int_detector": true
>>>>>>> 3b57d321
    },
    "lr": 0.00001,
    "weight_decay": 0,
    "clip_norm": 1.0,
    "batch_size": 1,
    "window_size": 4,
    "num_workers": 4,
    "max_iterations": 300000,
    "max_epochs": 3,
    "print_rate": 10,
    "log_rate": 10,
    "save_rate": 5000,
    "val_rate": 5000,
    "vis_num": 6,
    "vis_keypoint_nms": 0,
    "augmentation": {
        "augment": false,
        "rot_max": 0.1
    }
}<|MERGE_RESOLUTION|>--- conflicted
+++ resolved
@@ -38,15 +38,10 @@
         "border": 0,
         "min_abs_vel": 1.0,
         "mah_thresh": 4,
-<<<<<<< HEAD
-        "zero_int_detector": false,
+        "nms_thresh": 0.75,
+        "zero_int_detector": true,
         "zero_vel_prior": true,
         "weight_matrix": false
-=======
-	"nms_thresh": 0.75,
-        "weight_thresh_mult": 0,
-        "zero_int_detector": true
->>>>>>> 3b57d321
     },
     "lr": 0.00001,
     "weight_decay": 0,
