{
    "model": "SteamPoseModel",
<<<<<<< HEAD
    "data_dir": "/h/keenan/oxford-radar-robotcar-dataset/",
    "log_dir": "/h/keenan/logs/2021-02-11-vector/run6_movingaug_cnn8_res2592_no_filtering/",
    "gpuid": "cuda:0",
=======
    "data_dir": "/workspace/raid/krb/oxford-radar-robotcar-dataset/",
    "log_dir": "/workspace/Documents/logs/2021-02-08/run13_aug026_cnn8_window3_res2160_width640/",
    "gpuid": "cuda:3",
>>>>>>> cab58f97
    "min_range": 58,
    "radar_resolution": 0.0432,
    "cart_resolution": 0.2160,
    "cart_pixel_width": 640,
    "input_channels": 1,
    "mean_int_mask_mult": 3.0,
    "train_split": [0, 1, 3, 4, 5, 7, 9, 11, 12, 13, 14, 15, 16, 18, 19, 21, 22, 23, 26, 27, 28, 29, 30, 31],
    "validation_split": [25],
    "test_split": [2, 6, 8, 10, 17, 20, 24],
    "networks": {
        "unet": {
            "bilinear": true,
            "first_feature_dimension": 8,
            "score_sigmoid": false,
            "kaiming": false
        },
        "keypoint_block": {
            "patch_size": 32,
            "softmax_temp": 1.0,
            "grid_sample": true
        },
        "matcher_block": {
            "softmax_temp": 0.01,
            "score_comp": false
        }
    },
    "steam": {
        "time_step": 0.25,
        "expect_approx": ["mean", "2NP1", "linearize"],
        "expect_approx_opt": 1,
        "patch_mean_thres": 0.00,
        "min_abs_vel": -1.0,
        "mah_thres": 4,
        "nms_thres": 0.75,
        "zero_vel_prior": true,
        "weight_matrix": true,
        "topk_backup": 30,
        "log_det_thres_flag": false,
        "log_det_thres_val": 4.0,
        "log_det_topk": 20
    },
    "lr": 0.00001,
    "weight_decay": 0,
    "clip_norm": 10.0,
    "batch_size": 1,
    "window_size": 3,
    "num_workers": 4,
    "max_iterations": 300000,
    "max_epochs": 3,
    "print_rate": 10,
    "log_rate": 10,
    "backup_rate": 1000,
    "save_rate": 5000,
    "val_rate": 5000,
    "vis_num": 6,
    "vis_keypoint_nms": 0,
    "augmentation": {
        "augment": true,
<<<<<<< HEAD
        "rot_max": 1.6
=======
        "rot_max": 0.26
>>>>>>> cab58f97
    }
}<|MERGE_RESOLUTION|>--- conflicted
+++ resolved
@@ -1,14 +1,8 @@
 {
     "model": "SteamPoseModel",
-<<<<<<< HEAD
     "data_dir": "/h/keenan/oxford-radar-robotcar-dataset/",
     "log_dir": "/h/keenan/logs/2021-02-11-vector/run6_movingaug_cnn8_res2592_no_filtering/",
     "gpuid": "cuda:0",
-=======
-    "data_dir": "/workspace/raid/krb/oxford-radar-robotcar-dataset/",
-    "log_dir": "/workspace/Documents/logs/2021-02-08/run13_aug026_cnn8_window3_res2160_width640/",
-    "gpuid": "cuda:3",
->>>>>>> cab58f97
     "min_range": 58,
     "radar_resolution": 0.0432,
     "cart_resolution": 0.2160,
@@ -67,10 +61,6 @@
     "vis_keypoint_nms": 0,
     "augmentation": {
         "augment": true,
-<<<<<<< HEAD
-        "rot_max": 1.6
-=======
         "rot_max": 0.26
->>>>>>> cab58f97
     }
 }