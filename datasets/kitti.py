#
#
#      0=================================0
#      |    Kernel Point Convolutions    |
#      0=================================0
#
#
# ----------------------------------------------------------------------------------------------------------------------
#
#      Class handling SemanticKitti dataset.
#      Implements a Dataset, a Sampler, and a collate_fn
#
# ----------------------------------------------------------------------------------------------------------------------
#
#      Hugues THOMAS - 11/06/2018
#


# ----------------------------------------------------------------------------------------------------------------------
#
#           Imports and global variables
#       \**********************************/
#

# sys imports
import os
import time
from os import listdir
from os.path import exists, join, isdir

# third-party imports
import numpy as np
import torch
from torch.utils.data import Dataset

# project imports
from utils.helper_func import load_lidar_image, load_camera_data


# ----------------------------------------------------------------------------------------------------------------------
#
#           Dataset class definition
#       \******************************/


class KittiDataset(Dataset):
    """Class to handle Kitti dataset."""

    def __init__(self, config, set='training'):
        Dataset.__init__(self)

        ##########################
        # Parameters for the files
        ##########################

        # Dataset folder
        self.path = config['dataset']['data_dir']

        # Training or test set
        self.set = set

        # Get a list of sequences
        if self.set == 'training':
            self.sequences = config['dataset']['seq']['train']
        elif self.set == 'validation':
            self.sequences = config['dataset']['seq']['val']
        elif self.set == 'test':
            self.sequences = config['dataset']['seq']['test']
        else:
            raise ValueError('Unknown set for SemanticKitti data: ', self.set)

        self.sensor = config['dataset']['sensor']

        # List all files in each sequence
        self.frames = []
        for seq in self.sequences:
<<<<<<< HEAD
            velo_path = join(self.path, 'sequences', seq, 'velodyne')
            frames = np.sort([vf[:-4] for vf in listdir(velo_path) if vf.endswith('.bin')])

            # # UNCOMMENT these lines to only use certain segment of a sequence
            # num_frames = 200
            # frames = frames[:num_frames]

=======
            frames = []

            if self.sensor == 'velodyne':
                sensor_path = join(self.path, 'sequences', seq, 'velodyne')
                frames = np.sort([f[:-4] for f in listdir(sensor_path) if f.endswith('.bin')])
            
            elif self.sensor == 'camera':
                sensor_path = join(self.path, 'sequences', seq, 'image_2')
                frames = np.sort([f[:-4] for f in listdir(sensor_path) if f.endswith('.png')])
            
>>>>>>> 37727ed8
            self.frames.append(frames)

        ##################
        # Other parameters
        ##################

        # Store height and width of image # TODO make this a variable but not fixed
        self.height = config['dataset']['images']['height']
        self.width = config['dataset']['images']['width']

        # Parameters from config
        self.config = config

        ##################
        # Load calibration
        ##################

        # Init variables
        self.calibrations = []
        self.times = []
        self.poses = []
        self.all_inds = None
        self.val_confs = []
        self.seq_len = [len(_) for _ in self.frames]

        # Load everything
        self.load_calib_poses()

        return

    def __len__(self):
        """
        Return the length of data here
        """
        return self.all_inds.shape[0]

    def __getitem__(self, i):

        s_ind, f_ind = self.all_inds[i]

        # Get center of the first frame in world coordinates, T_world_sensor
        T_iv = self.poses[s_ind][f_ind]

        if self.sensor == 'velodyne':
            if self.config['dataset']['images']['preload']:
                # load precomputed images
                seq_path = join(self.path, 'preload', self.sequences[s_ind])
                velo_file = join(seq_path, str(f_ind) + '.npy')
                image = np.load(velo_file)
                geometry_img = image[:3, :, :]
                input_images = []
                if "vertex" in self.config['dataset']['images']['input_channel']:
                    input_images.append(image[:3, :, :])
                if "intensity" in self.config['dataset']['images']['input_channel']:
                    input_images.append(image[3:4, :, :])
                if "range" in self.config['dataset']['images']['input_channel']:
                    # always divide range by 100 to be similar scale to intensity
                    input_images.append(image[4:5, :, :]/100.0)
                input_img = np.vstack(input_images)
            else:
                # Path of points and labels
                seq_path = join(self.path, 'sequences', self.sequences[s_ind])
                velo_file = join(seq_path, 'velodyne', self.frames[s_ind][f_ind] + '.bin')

                # Read points
                points = np.fromfile(velo_file, dtype=np.float32)
                points = points.reshape((-1, 4))

                # convert to image
                geometry_img, input_img = load_lidar_image(points, self.config, debug=False)

            # store height and width
            self.height, self.width, _ = geometry_img.shape

            return {'geometry': geometry_img, 'input': input_img, 's_ind': s_ind, 'f_ind': f_ind, 'T_iv': T_iv}

        elif self.sensor == 'camera':

            # Path to images
            seq_path = join(self.path, 'sequences', self.sequences[s_ind])
            cam_left_file = join(seq_path, 'image_2', self.frames[s_ind][f_ind] + '.png')
            cam_right_file = join(seq_path, 'image_3', self.frames[s_ind][f_ind] + '.png')

            # Load stereo image pair with associated disparity
            input_image, disparity_image = load_camera_data(cam_left_file, cam_right_file,
                                                            self.height, self.width, self.config)
           
            return {'geometry': disparity_image, 'input': input_image, 's_ind': s_ind, 'f_ind': f_ind, 'T_iv': T_iv}

    def load_calib_poses(self):
        """
        load calib poses and times.
        """

        ###########
        # Load data
        ###########

        self.calibrations = []
        self.times = []
        self.poses = []

        for seq in self.sequences:

            seq_folder = join(self.path, 'sequences', seq)

            # Read Calib
            self.calibrations.append(self.parse_calibration(join(seq_folder, "calib.txt")))

            # Read times
            self.times.append(np.loadtxt(join(seq_folder, 'times.txt'), dtype=np.float32))

            # Read poses
            poses_f64 = self.parse_poses(join(seq_folder, 'poses.txt'), self.calibrations[-1])
            self.poses.append([pose.astype(np.float32) for pose in poses_f64])

        ###################################
        # Prepare the indices of all frames
        ###################################

        seq_inds = np.hstack([np.ones(len(_), dtype=np.int32) * i for i, _ in enumerate(self.frames)])
        frame_inds = np.hstack([np.arange(len(_), dtype=np.int32) for _ in self.frames])
        self.all_inds = np.vstack((seq_inds, frame_inds)).T

        return

    def parse_calibration(self, filename):
        """ read calibration file with given filename

            Returns
            -------
            dict
                Calibration matrices as 4x4 numpy arrays.
        """
        calib = {}

        calib_file = open(filename)
        for line in calib_file:
            key, content = line.strip().split(":")
            values = [float(v) for v in content.strip().split()]

            pose = np.zeros((4, 4))
            pose[0, 0:4] = values[0:4]
            pose[1, 0:4] = values[4:8]
            pose[2, 0:4] = values[8:12]
            pose[3, 3] = 1.0

            calib[key] = pose

        calib_file.close()

        return calib

    def parse_poses(self, filename, calibration):
        """ read poses file with per-scan poses from given filename

            Returns
            -------
            list
                list of poses as 4x4 numpy arrays.
        """
        file = open(filename)

        poses = []

        Tr = np.eye(4)
        
        # Transform poses from cam0 to velodyne frame, Tr = T_cam0_vel
        if self.sensor == 'velodyne':
            Tr = calibration["Tr"]
        
        for line in file:
            values = [float(v) for v in line.strip().split()]

            pose = np.zeros((4, 4))
            pose[0, 0:4] = values[0:4]
            pose[1, 0:4] = values[4:8]
            pose[2, 0:4] = values[8:12]
            pose[3, 3] = 1.0

            poses.append(np.matmul(pose, Tr))

        return poses<|MERGE_RESOLUTION|>--- conflicted
+++ resolved
@@ -74,15 +74,6 @@
         # List all files in each sequence
         self.frames = []
         for seq in self.sequences:
-<<<<<<< HEAD
-            velo_path = join(self.path, 'sequences', seq, 'velodyne')
-            frames = np.sort([vf[:-4] for vf in listdir(velo_path) if vf.endswith('.bin')])
-
-            # # UNCOMMENT these lines to only use certain segment of a sequence
-            # num_frames = 200
-            # frames = frames[:num_frames]
-
-=======
             frames = []
 
             if self.sensor == 'velodyne':
@@ -92,8 +83,7 @@
             elif self.sensor == 'camera':
                 sensor_path = join(self.path, 'sequences', seq, 'image_2')
                 frames = np.sort([f[:-4] for f in listdir(sensor_path) if f.endswith('.png')])
-            
->>>>>>> 37727ed8
+
             self.frames.append(frames)
 
         ##################
