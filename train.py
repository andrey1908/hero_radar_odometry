--- conflicted
+++ resolved
@@ -13,25 +13,6 @@
 
 torch.backends.cudnn.benchmark = False
 torch.backends.cudnn.enabled = True
-<<<<<<< HEAD
-print(torch.__version__)
-print(torch.version.cuda)
-torch.multiprocessing.set_sharing_strategy('file_system')
-
-def get_rot(batchi, epoch, rot_list=[0.2, 0.4, 0.8, 1.6, 2.0]):
-    if epoch >= 1:
-        return rot_list[-1]
-    if 0 <= batchi and batchi < 5000:
-        return rot_list[0]
-    elif 5000 <= batchi and batchi < 10000:
-        return rot_list[1]
-    elif 10000 <= batchi and batchi < 15000:
-        return rot_list[2]
-    elif 15000 <= batchi and batchi < 20000:
-        return rot_list[3]
-    elif 20000 <= batchi:
-        return rot_list[4]
-=======
 torch.backends.cudnn.deterministic = True
 torch.manual_seed(0)
 np.random.seed(0)
@@ -39,7 +20,6 @@
 torch.multiprocessing.set_sharing_strategy('file_system')
 print(torch.__version__)
 print(torch.version.cuda)
->>>>>>> cab58f97
 
 if __name__ == '__main__':
     parser = argparse.ArgumentParser()
@@ -57,17 +37,11 @@
     elif config['model'] == 'SteamPoseModel':
         model = SteamPoseModel(config).to(config['gpuid'])
 
-<<<<<<< HEAD
-    if args.pretrain is not None:
-        model.load_state_dict(torch.load(args.pretrain, map_location=torch.device(config['gpuid'])), strict=False)
-    #model = torch.nn.DataParallel(model)
-=======
     ckpt_path = None
     if os.path.isfile(config['log_dir'] + 'latest.pt'):
         ckpt_path = config['log_dir'] + 'latest.pt'
     elif args.pretrain is not None:
         ckpt_path = args.pretrain
->>>>>>> cab58f97
 
     optimizer = torch.optim.Adam(model.parameters(), lr=config['lr'], weight_decay=config['weight_decay'])
     scheduler = torch.optim.lr_scheduler.ReduceLROnPlateau(optimizer, mode='min', patience=2.5e4 / config['val_rate'], factor=0.5)
